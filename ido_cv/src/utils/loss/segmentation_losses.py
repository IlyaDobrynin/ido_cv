import torch
from torch import nn
from torch.nn import functional as F
from ..loss_utils import dice_coef
from ..loss_utils import jaccard_coef
from ..loss_utils import lovasz_hinge
from ..loss_utils import lovasz_softmax
from ..loss_utils import get_weight


class BinaryBceMetric(nn.Module):
    """
    Loss defined as (1 - alpha) * BCE - alpha * SoftJaccard
    """

    def __init__(self, metric=None, weight_type=None, is_average=False, alpha=0.3,
                 per_image: bool = None, ignore: int = None):
        super().__init__()
        self.metric = metric
        self.weight_type = weight_type
        self.is_average = is_average
        self.alpha = alpha
        self.bce_loss = nn.BCEWithLogitsLoss()

        if self.metric == 'lovasz':
            if per_image is None:
                raise ValueError(
                    f"If metric parameter is lovasz, parameter per_image should be set."
                )
            self.per_image = per_image
            self.ignore = ignore

    def __call__(self, preds, trues):
        metric_target = (trues == 1).float()
        metric_output = torch.sigmoid(preds)

        # Weight estimation
        if self.weight_type:
            weights = get_weight(trues=trues, weight_type=self.weight_type)
        else:
            weights = None

        bce_loss = self.bce_loss(preds, trues)
        if self.metric:
            if self.metric == 'jaccard':
                metric_coef = jaccard_coef(metric_target, metric_output, weight=weights)
            elif self.metric == 'dice':
                metric_coef = dice_coef(metric_target, metric_output, weight=weights)
            elif self.metric == 'lovasz':
                metric_coef = lovasz_hinge(
                    metric_output, metric_target, self.per_image, self.ignore
                )
            else:
                raise NotImplementedError(
                    f"Metric {self.metric} doesn't implemented. "
                    f"Should be 'jaccard', 'dice', 'lovasz' or None."
                )
            loss = (1 - self.alpha) * bce_loss - self.alpha * torch.log(metric_coef)
        else:
            loss = bce_loss
        return loss


class RobustFocalLoss2d(nn.Module):
    # assume top 10% is outliers
    def __init__(self, gamma=2, size_average=True):
        super().__init__()
        self.gamma = gamma
        self.size_average = size_average

    def __call__(self, preds, targets, class_weight=None, type='sigmoid'):
        target = targets.view(-1, 1).long()

        if type == 'sigmoid':
            if class_weight is None:
                class_weight = [1] * 2  # [0.5, 0.5]

            prob = torch.sigmoid(preds)
            prob = prob.view(-1, 1)
            prob = torch.cat((1 - prob, prob), 1)
            select = torch.FloatTensor(len(prob), 2).zero_().cuda()
            select.scatter_(1, target, 1.)

        elif type == 'softmax':
            B, C, H, W = preds.size()
            if class_weight is None:
                class_weight = [1] * C  # [1/C]*C

            logit = preds.permute(0, 2, 3, 1).contiguous().view(-1, C)
            prob = torch.softmax(logit, 1)
            select = torch.Tensor(len(prob), C).zero_().cuda()
            select.scatter_(1, target, 1.)
        else:
            raise ValueError(
                f'Wrong type of activation function: {type}. Should be "sigmoid" or "softmax".'
            )

        class_weight = torch.Tensor(class_weight).cuda().view(-1, 1)
        class_weight = torch.gather(class_weight, 0, target)

        prob = (prob * select).sum(1).view(-1, 1)
        prob = torch.clamp(prob, 1e-8, 1 - 1e-8)

        focus = torch.pow((1 - prob), self.gamma)
        # focus = torch.where(focus < 2.0, focus, torch.zeros(prob.size()).cuda())
        focus = torch.clamp(focus, 0, 2)

        batch_loss = - class_weight * focus * prob.log()

        if self.size_average:
            loss = batch_loss.mean()
        else:
            loss = batch_loss

        return loss


class MultiLovasz(nn.Module):

    def __init__(self, ignore=0):
        super().__init__()
        if ignore is not None:
            self.ignore = ignore
        else:
            self.ignore = None

    def __call__(self, outputs, targets):
        outputs = F.softmax(outputs, dim=1)
        loss = lovasz_softmax(probas=outputs, labels=targets, ignore=self.ignore)
        return loss


class MultiBceMetric(nn.Module):
    def __init__(self,  metric: str, alpha: float = 0.3, class_weights: list = None,
                 num_classes=2, ignore_class: int = None):
        super().__init__()
        self.alpha = alpha
        self.num_classes = num_classes
        self.metric = metric
        self.ignore_class = ignore_class
        if class_weights is None:
<<<<<<< HEAD
            class_weights = [1] * num_classes
            self.class_weights = torch.Tensor(class_weights)
=======
            self.class_weights = [1] * num_classes
>>>>>>> 175d0bc9
        else:
            if len(class_weights) != num_classes:
                raise ValueError(
                    f"Length od class weights should be the same as num classes. "
                    f"Give: num_classes = {num_classes}, "
                    f"len(class_weights) = {len(class_weights)}."
                )
<<<<<<< HEAD
            self.class_weights = torch.Tensor(class_weights)
=======
            self.class_weights = class_weights
>>>>>>> 175d0bc9

    def __call__(self, preds: torch.Tensor, trues: torch.Tensor):
        metric_output = torch.softmax(preds, dim=1)
        loss = 0
        for i in range(metric_output.shape[1]):
            if i == self.ignore_class:
                continue

            cls_weight = self.class_weights[i]
            metric_target_cls = (trues == i).float()
            metric_output_cls = metric_output[:, i, ...].unsqueeze(1)

            # self.bce_loss = nn.BCEWithLogitsLoss(pos_weight=self.class_weights)
            self.bce_loss = nn.BCEWithLogitsLoss()
            bce_loss = self.bce_loss(
                metric_output_cls,
                metric_target_cls
            )
            if self.metric:
                if self.metric == 'jaccard':
                    metric_coef = jaccard_coef(metric_target_cls, metric_output_cls)
                elif self.metric == 'dice':
                    metric_coef = dice_coef(metric_target_cls, metric_output_cls)
                else:
                    raise NotImplementedError(
                       f"Metric {self.metric} doesn't implemented. "
                       f"Variants: 'jaccard;, 'dice', None")
<<<<<<< HEAD
                loss += (1 - self.alpha) * bce_loss - \
                        self.alpha * torch.log(metric_coef) * cls_weight
=======
                loss += (1 - self.alpha) * bce_loss - self.alpha * torch.log(metric_coef)

>>>>>>> 175d0bc9
            else:
                loss += bce_loss

            loss *= cls_weight

        if self.ignore_class is not None:
            ignore = 1
        else:
            ignore = 0

        loss = loss / (metric_output.shape[1] - ignore)
        return loss

<|MERGE_RESOLUTION|>--- conflicted
+++ resolved
@@ -139,12 +139,8 @@
         self.metric = metric
         self.ignore_class = ignore_class
         if class_weights is None:
-<<<<<<< HEAD
             class_weights = [1] * num_classes
             self.class_weights = torch.Tensor(class_weights)
-=======
-            self.class_weights = [1] * num_classes
->>>>>>> 175d0bc9
         else:
             if len(class_weights) != num_classes:
                 raise ValueError(
@@ -152,11 +148,7 @@
                     f"Give: num_classes = {num_classes}, "
                     f"len(class_weights) = {len(class_weights)}."
                 )
-<<<<<<< HEAD
             self.class_weights = torch.Tensor(class_weights)
-=======
-            self.class_weights = class_weights
->>>>>>> 175d0bc9
 
     def __call__(self, preds: torch.Tensor, trues: torch.Tensor):
         metric_output = torch.softmax(preds, dim=1)
@@ -184,13 +176,8 @@
                     raise NotImplementedError(
                        f"Metric {self.metric} doesn't implemented. "
                        f"Variants: 'jaccard;, 'dice', None")
-<<<<<<< HEAD
                 loss += (1 - self.alpha) * bce_loss - \
                         self.alpha * torch.log(metric_coef) * cls_weight
-=======
-                loss += (1 - self.alpha) * bce_loss - self.alpha * torch.log(metric_coef)
-
->>>>>>> 175d0bc9
             else:
                 loss += bce_loss
 
